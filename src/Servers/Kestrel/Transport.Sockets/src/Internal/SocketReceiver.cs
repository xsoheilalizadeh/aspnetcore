// Licensed to the .NET Foundation under one or more agreements.
// The .NET Foundation licenses this file to you under the MIT license.

using System.IO.Pipelines;
using System.Net.Sockets;

namespace Microsoft.AspNetCore.Server.Kestrel.Transport.Sockets.Internal;

internal sealed class SocketReceiver : SocketAwaitableEventArgs
{
    public SocketReceiver(PipeScheduler ioScheduler) : base(ioScheduler)
    {
    }

<<<<<<< HEAD
    public ValueTask<SocketOperationResult> WaitForDataAsync(Socket socket)
=======
    public ValueTask<int> WaitForDataAsync(Socket socket)
>>>>>>> bc827125
    {
        SetBuffer(Memory<byte>.Empty);

        if (socket.ReceiveAsync(this))
        {
<<<<<<< HEAD
            return new ValueTask<SocketOperationResult>(this, 0);
=======
            return new ValueTask<int>(this, 0);
>>>>>>> bc827125
        }

        var bytesTransferred = BytesTransferred;
        var error = SocketError;

<<<<<<< HEAD
        return error == SocketError.Success
            ? new ValueTask<SocketOperationResult>(new SocketOperationResult(bytesTransferred))
            : new ValueTask<SocketOperationResult>(new SocketOperationResult(CreateException(error)))
            ;
    }

    public ValueTask<SocketOperationResult> ReceiveAsync(Socket socket, Memory<byte> buffer)
=======
        return error == SocketError.Success ?
            new ValueTask<int>(bytesTransferred) :
           ValueTask.FromException<int>(CreateException(error));
    }

    public ValueTask<int> ReceiveAsync(Socket socket, Memory<byte> buffer)
>>>>>>> bc827125
    {
        SetBuffer(buffer);

        if (socket.ReceiveAsync(this))
        {
<<<<<<< HEAD
            return new ValueTask<SocketOperationResult>(this, 0);
=======
            return new ValueTask<int>(this, 0);
>>>>>>> bc827125
        }

        var bytesTransferred = BytesTransferred;
        var error = SocketError;

<<<<<<< HEAD
        return error == SocketError.Success
            ? new ValueTask<SocketOperationResult>(new SocketOperationResult(bytesTransferred))
            : new ValueTask<SocketOperationResult>(new SocketOperationResult(CreateException(error)))
            ;
=======
        return error == SocketError.Success ?
            new ValueTask<int>(bytesTransferred) :
           ValueTask.FromException<int>(CreateException(error));
>>>>>>> bc827125
    }
}<|MERGE_RESOLUTION|>--- conflicted
+++ resolved
@@ -12,66 +12,37 @@
     {
     }
 
-<<<<<<< HEAD
     public ValueTask<SocketOperationResult> WaitForDataAsync(Socket socket)
-=======
-    public ValueTask<int> WaitForDataAsync(Socket socket)
->>>>>>> bc827125
     {
         SetBuffer(Memory<byte>.Empty);
 
         if (socket.ReceiveAsync(this))
         {
-<<<<<<< HEAD
             return new ValueTask<SocketOperationResult>(this, 0);
-=======
-            return new ValueTask<int>(this, 0);
->>>>>>> bc827125
         }
 
         var bytesTransferred = BytesTransferred;
         var error = SocketError;
 
-<<<<<<< HEAD
         return error == SocketError.Success
             ? new ValueTask<SocketOperationResult>(new SocketOperationResult(bytesTransferred))
-            : new ValueTask<SocketOperationResult>(new SocketOperationResult(CreateException(error)))
-            ;
+            : new ValueTask<SocketOperationResult>(new SocketOperationResult(CreateException(error)));
     }
 
     public ValueTask<SocketOperationResult> ReceiveAsync(Socket socket, Memory<byte> buffer)
-=======
-        return error == SocketError.Success ?
-            new ValueTask<int>(bytesTransferred) :
-           ValueTask.FromException<int>(CreateException(error));
-    }
-
-    public ValueTask<int> ReceiveAsync(Socket socket, Memory<byte> buffer)
->>>>>>> bc827125
     {
         SetBuffer(buffer);
 
         if (socket.ReceiveAsync(this))
         {
-<<<<<<< HEAD
             return new ValueTask<SocketOperationResult>(this, 0);
-=======
-            return new ValueTask<int>(this, 0);
->>>>>>> bc827125
         }
 
         var bytesTransferred = BytesTransferred;
         var error = SocketError;
 
-<<<<<<< HEAD
         return error == SocketError.Success
             ? new ValueTask<SocketOperationResult>(new SocketOperationResult(bytesTransferred))
-            : new ValueTask<SocketOperationResult>(new SocketOperationResult(CreateException(error)))
-            ;
-=======
-        return error == SocketError.Success ?
-            new ValueTask<int>(bytesTransferred) :
-           ValueTask.FromException<int>(CreateException(error));
->>>>>>> bc827125
+            : new ValueTask<SocketOperationResult>(new SocketOperationResult(CreateException(error)));
     }
 }