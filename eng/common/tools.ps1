--- conflicted
+++ resolved
@@ -540,7 +540,7 @@
 
 function GetNuGetPackageCachePath() {
   if ($env:NUGET_PACKAGES -eq $null) {
-    # Use local cache on CI to ensure deterministic build. 
+    # Use local cache on CI to ensure deterministic build.
     # Avoid using the http cache as workaround for https://github.com/NuGet/Home/issues/3116
     # use global cache in dev builds to avoid cost of downloading packages.
     # For directory normalization, see also: https://github.com/NuGet/Home/issues/7968
@@ -731,7 +731,6 @@
   return [environment]::OSVersion.Platform -eq [PlatformID]::Win32NT
 }
 
-<<<<<<< HEAD
 function Get-Darc($version) {
   $darcPath  = "$TempDir\darc\$(New-Guid)"
   if ($version -ne $null) {
@@ -742,8 +741,6 @@
   return "$darcPath\darc.exe"
 }
 
-=======
->>>>>>> 6a4b0936
 . $PSScriptRoot\pipeline-logging-functions.ps1
 
 $RepoRoot = Resolve-Path (Join-Path $PSScriptRoot '..\..')
