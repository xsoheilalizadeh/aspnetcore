--- conflicted
+++ resolved
@@ -187,12 +187,7 @@
 
     if ($changedFiles) {
         foreach ($file in $changedFiles) {
-<<<<<<< HEAD
-            if ($file -eq $changedFilesExclusion) {continue}
-=======
             if ($changedFilesExclusions -contains $file) {continue}
-
->>>>>>> 7fc314f7
             $filePath = Resolve-Path "${repoRoot}/${file}"
             LogError "Generated code is not up to date in $file. You might need to regenerate the reference assemblies or project list (see docs/ReferenceAssemblies.md and docs/ReferenceResolution.md)" -filepath $filePath
             & git --no-pager diff --ignore-space-change $filePath
